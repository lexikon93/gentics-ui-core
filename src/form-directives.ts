import {CONST_EXPR} from 'angular2/src/facade/lang';
import {Type} from 'angular2/core';
<<<<<<< HEAD
import {DateTimePicker} from './components/date-time-picker/date-time-picker.component';
=======

import {Checkbox} from './components/checkbox/checkbox.component';
>>>>>>> 241d91ca
import {InputField} from './components/input/input.component';
import {RadioButton, RadioGroup} from './components/radio-button/radio-button.component';
import {Range} from './components/range/range.component';
import {Select} from './components/select/select.component';
import {Textarea} from './components/textarea/textarea.component';

/**
 * This file is here to group all the form components and their value accessors into a single
 * variable, to simplify their consumption.
 */
export const GTX_FORM_DIRECTIVES: Type[] = CONST_EXPR([
<<<<<<< HEAD
    DateTimePicker,
=======
    Checkbox,
>>>>>>> 241d91ca
    InputField,
    RadioButton,
    RadioGroup,
    Range,
    Select,
    Textarea
]);<|MERGE_RESOLUTION|>--- conflicted
+++ resolved
@@ -1,11 +1,8 @@
 import {CONST_EXPR} from 'angular2/src/facade/lang';
 import {Type} from 'angular2/core';
-<<<<<<< HEAD
+import {Checkbox} from './components/checkbox/checkbox.component';
 import {DateTimePicker} from './components/date-time-picker/date-time-picker.component';
-=======
-
 import {Checkbox} from './components/checkbox/checkbox.component';
->>>>>>> 241d91ca
 import {InputField} from './components/input/input.component';
 import {RadioButton, RadioGroup} from './components/radio-button/radio-button.component';
 import {Range} from './components/range/range.component';
@@ -17,11 +14,8 @@
  * variable, to simplify their consumption.
  */
 export const GTX_FORM_DIRECTIVES: Type[] = CONST_EXPR([
-<<<<<<< HEAD
+    Checkbox
     DateTimePicker,
-=======
-    Checkbox,
->>>>>>> 241d91ca
     InputField,
     RadioButton,
     RadioGroup,
